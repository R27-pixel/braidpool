--- conflicted
+++ resolved
@@ -223,19 +223,7 @@
 adjustment allows miners to adjust the rate at which they produce
 \textsc{share}s. This is important as smaller miners can produce low
 difficulty shares to match the share rate of the larger miners in the
-<<<<<<< HEAD
-pool. Even if smaller miners earn a smaller reward, they will earn
-these rewards for all their work.
-
-The miner defined difficulty for shares is set in the input of the
-coinbase transaction where miners currently also set the
-\verb|extraNonce|. This ensures that other miners on the network can
-verify the share was mined with the claimed difficulty.
-
-\section{Reward Calculation}\label{sec:rewards}
-=======
 pool.
->>>>>>> 8a52db29
 
 Miners include the difficulty in the extra nonce they use. Our initial
 suggestion is that miners use 10 bits from the extra nonce field to
